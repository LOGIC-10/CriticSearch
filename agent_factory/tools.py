--- conflicted
+++ resolved
@@ -1,4 +1,3 @@
-<<<<<<< HEAD
 # agent_factory/tools.py
 import requests
 from PIL import Image
@@ -145,9 +144,7 @@
                 "parameters": tool["parameters"]
             }
             for name, tool in self.tools.items()
-        }
-=======
-import inspect
+        }import inspect
 from typing import Any, Dict, List, Optional
 
 from griffe import Docstring, DocstringSectionKind
@@ -270,4 +267,3 @@
 
     tool_schema = Tool.create_schema_from_function(get_delivery_date)
     print(tool_schema)
->>>>>>> 52c329ec
