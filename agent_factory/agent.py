--- conflicted
+++ resolved
@@ -1,65 +1,42 @@
-<<<<<<< HEAD
-# import os
-# from autogen import AssistantAgent, UserProxyAgent
-# from autogen import ConversableAgent
-# from config import read_config
-
-# config = read_config()
-# model = config.get('default_model',"gpt-4o-mini")
-# api_key = config.get("models").get(model).get("api_key")
-# base_url = config.get("models").get(model).get("base_url")
-
-# llm_config = { "config_list": [{ "model": model, "api_key": api_key }], "base_url": base_url}
-
-
-# # 定义一个critic agent
-# critic_agent = ConversableAgent(
-#     "CriticAgent",
-#     system_message="Your name is Cathy and you are a part of a duo of comedians.",
-#     llm_config=llm_config,
-#     human_input_mode="NEVER",  # Never ask for human input.
-# )
-
-# # 填充prompt模板内容   
-
-# # 使用 critic agent 生成回复
-# critic_agent_reply = critic_agent.generate_reply(messages=[{"content": "Tell me a joke.", "role": "user"}])
-# print(critic_agent_reply)
-
-# agent_factory/agent.py
-import re
-from typing import Dict, List
-=======
 import json
->>>>>>> 52c329ec
 import yaml
 from agent_factory.config import read_config
 import os
 from jinja2 import Environment, FileSystemLoader
-<<<<<<< HEAD
-from utils import call_llm
+from agent_factory.utils import call_llm
 from tools import (
     ToolRegistry, SearchTool, ImageAnalyzer, WebScraper,
     ToolCall, ToolResponse
-)
-=======
-from agent_factory.utils import call_llm
-from agent_factory.search_adapter.aggregator import SearchAggregator
+)from agent_factory.search_adapter.aggregator import SearchAggregator
 import concurrent.futures
 
 
->>>>>>> 52c329ec
 
 class BaseAgent:
     def __init__(self):
         self.config = read_config()
         self.model = self.config.get('default_model', "gpt-4o-mini")
         self.env = Environment(loader=FileSystemLoader(self.config.get('prompt_folder_path')))
-<<<<<<< HEAD
+                # 定一个通用格式,queryDB应该是一个set,里面每个元素是一个query
+        self.queryDB = set() # 对于citationDB,应该是一个字典，key是query，value是内容和来源
+        # 这个列表中的每个元素都是一个字典，代表一个搜索的问题以及对应的搜索结果
+        self.citationDB = [{ # citationDB中只会把受到critic表扬的搜索结果加入
+            "why do we say google was facing challenges in 2019?": {
+                "document_id":{ # 这个document_id是一个唯一的标识符，用于标识这个文档
+                    "url": "",
+                    "title": "",
+                    "content": ""
+                }
+            }
+        }]
+
+        self.sys_prompt = ''
+        self.repeat_turns = 10
+        self.history = []
         self.tool_registry = ToolRegistry()
         self._register_default_tools()
         self._setup_prompts()
-        
+
     def _register_default_tools(self):
         """Register the default tools available to the agent."""
         # Register search tool
@@ -137,111 +114,6 @@
         except Exception as e:
             print(f"Error parsing tool calls: {e}")
             return []
-=======
-        # 定一个通用格式,queryDB应该是一个set,里面每个元素是一个query
-        self.queryDB = set() # 对于citationDB,应该是一个字典，key是query，value是内容和来源
-        # 这个列表中的每个元素都是一个字典，代表一个搜索的问题以及对应的搜索结果
-        self.citationDB = [{ # citationDB中只会把受到critic表扬的搜索结果加入
-            "why do we say google was facing challenges in 2019?": {
-                "document_id":{ # 这个document_id是一个唯一的标识符，用于标识这个文档
-                    "url": "",
-                    "title": "",
-                    "content": ""
-                }
-            }
-        }]
-        self.sys_prompt = ''
-        self.repeat_turns = 10
-        self.history = []
-
-    def search_query(self, query):
-        # 初始化 SearchAggregator
-        aggregator = SearchAggregator()
-        # 调用搜索方法
-        response = aggregator.search(query=query)
-        # 提取结果中的标题、URL 和内容
-        results = [
-            {
-                "title": res.get('title'),
-                "url": res.get('url'),
-                "content": res.get('content')
-            }
-            for res in response.get("results")
-        ]
-        # 返回查询、响应时间和结果
-        return {
-            "query": response.get('query'),
-            "response_time": response.get('response_time'),
-            "results": results # 有用的其实是results[List]中的title, url, content
-        }
-
-
-    def parallel_search(self,queries):
-        with concurrent.futures.ThreadPoolExecutor() as executor:
-            future_to_query = {executor.submit(self.search_query, query): query for query in queries}
-            results = []
-            for future in concurrent.futures.as_completed(future_to_query):
-                query = future_to_query[future]
-                try:
-                    result = future.result()
-                    results.append(result)
-                except Exception as exc:
-                    print(f"{query} generated an exception: {exc}")
-                    
-        return results
-
-
-    def format_parallel_search_to_string(self, data_list):
-        result = []
-        for item in data_list:
-            query = item.get("query")
-            results = item.get("results", [])
-            result.append(f"Query: {query}\nSearch Results:\n" + "-"*50)
-            for i, res in enumerate(results, 1):
-                result.append(f"[{i}]:\nTITLE: {res['title']}\nURL: {res['url']}\nCONTENT: {res['content']}\n" + "-"*50)
-            result.append("\n")
-        return "\n".join(result)
-
-    def common_chat(self, query):
-        llm_response = call_llm(model=self.model, sys_prompt=self.sys_prompt, usr_prompt=query, config=self.config)
-        self.history.append({"role": "user", "content": query})
-        self.history.append({"role": "assistant", "content": llm_response})
-        return llm_response
-    
-    def clear_history(self):
-        self.history = []
-
-    def update_answer(self, query, previous_answer, search_results, critic_feedback):
-
-        data = {
-            "query": query,
-            "previous_answer": previous_answer,
-            "search_results": search_results,
-            "critic_feedback": critic_feedback
-        }
-        updated_answer = self.chat_with_template(data, self.env.get_template('agent_update_answer.txt'))
-        return updated_answer
-    
-    def model_confident(self, query):
-        """
-        检查模型是否对当前问题有信心。
-        """
-        data = {
-            "user_question": query
-        }
-        model_response = self.chat_with_template(data, self.env.get_template('agent_confidence.txt'))
-        return model_response
-    
-    def initialize_search(self, query):
-        """
-        初始化搜索。
-        """
-        data = {
-            "user_question": query
-        }
-        model_response = self.chat_with_template(data, self.env.get_template('planner_agent_initial_search_plan.txt'))
-        return model_response   
->>>>>>> 52c329ec
     
     def execute_tool_calls(self, tool_calls: List[ToolCall]) -> List[ToolResponse]:
         """Execute a sequence of tool calls."""
@@ -266,8 +138,8 @@
                 ))
         
         return responses
-    
-    def common_chat(self, query: str) -> str:
+
+    def common_chat_with_tool_call(self, query: str) -> str:
         """Enhanced chat method with tool calling capabilities."""
         # First, get potential tool calls from the model
         tool_response = call_llm(
@@ -298,41 +170,47 @@
 
 Please provide a comprehensive response based on the available information."""
         
-<<<<<<< HEAD
         return call_llm(
             model=self.model,
             sys_prompt=self.sys_prompt,
             usr_prompt=final_prompt,
             config=self.config
         )
-    
-    def chat_with_template(self, data: Dict, prompt_template) -> str:
-        """Generic chat method that adapts different prompts based on the input data dictionary."""
+
+    def common_chat(self, query):
+        return call_llm(model=self.model, sys_prompt=self.sys_prompt, usr_prompt=query, config=self.config)
+    
+    def chat_with_template(self, data, prompt_template):
+        """
+        通用的聊天方法，根据传入的data字典适配不同的prompt。
+        """
         rendered_prompt = prompt_template.render(**data)
-        return self.common_chat(query=rendered_prompt)
-    
-    def receive_task(self, task: str):
-        """Receive the original task."""
+        # print(rendered_prompt)
+        response_message = self.common_chat(query=rendered_prompt)
+        return response_message
+    
+
+    def receive_task(self, task):
+        """
+        接收原始任务。
+        """
         self.original_task = task
-
-# Example usage
-if __name__ == "__main__":
-    agent = BaseAgent()
-    response = agent.common_chat(
-        "What is apple's most recent quarterly revenue figure?"
-    )
-    print(response)
-    response = agent.common_chat("How old is apple according to this wikipedia link? 'https://en.wikipedia.org/wiki/Outline_of_Apple_Inc.'")
-    print(response)
-=======
+        
+    def extract_and_validate_yaml(self, model_response):
+        # 正则表达式匹配包裹在```yaml```之间的内容
+        import re
+        match = re.search(r'```yaml\n([\s\S]*?)\n```', model_response, re.DOTALL)
+        
+        if not match:
+            return None  # 如果没有找到匹配的内容，返回None
+        
+        model_response = match.group(1).strip()
+        
         try:
             # 尝试解析YAML内容
             parsed_yaml = yaml.safe_load(model_response)
-            # 使用sort_keys=False来保持原有顺序，allow_unicode=True支持中文字符
-            return yaml.dump(parsed_yaml, default_flow_style=False, sort_keys=False, allow_unicode=True)
+            return yaml.dump(parsed_yaml, default_flow_style=False)
 
         except yaml.YAMLError as exc:
             print(f"Invalid YAML content: {exc}")
-            return None
-    
->>>>>>> 52c329ec
+            return None